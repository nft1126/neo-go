package vm

import (
	"math/big"

	"github.com/CityOfZion/neo-go/pkg/vm/stack"
)

// Stack Manipulation Opcodes

// PushNBytes will Read N Bytes from the script and push it onto the stack
func PushNBytes(op stack.Instruction, ctx *stack.Context, istack *stack.Invocation, rstack *stack.RandomAccess) (Vmstate, error) {

	val, err := ctx.ReadBytes(int(op))
	if err != nil {
		return FAULT, err
	}
	ba := stack.NewByteArray(val)
	ctx.Estack.Push(ba)
	return NONE, nil
}

<<<<<<< HEAD
// ROLL pops an integer n off of the stack and
// moves the n-item starting from
// the top of the stack onto the top stack item.
// Returns an error if the top stack item is not an
// integer or n-item does not exist.
func ROLL(op stack.Instruction, ctx *stack.Context, istack *stack.Invocation, rstack *stack.RandomAccess) (Vmstate, error) {

	n, err := ctx.Estack.PopInt()
	if err != nil {
		return FAULT, err
	}

	nItem, err := ctx.Estack.Remove(uint16(n.Value().Int64()))
=======
// DUP duplicates the top stack item.
// Returns an error if stack is empty.
func DUP(op stack.Instruction, ctx *stack.Context, istack *stack.Invocation, rstack *stack.RandomAccess) (Vmstate, error) {

	item, err := ctx.Estack.Peek(0)
	if err != nil {
		return FAULT, err
	}
	ctx.Estack.Push(item)

	return NONE, nil
}

// XSWAP pops an integer n off of the stack and
// swaps the n-item from the stack starting from
// the top of the stack with the top stack item.
func XSWAP(op stack.Instruction, ctx *stack.Context, istack *stack.Invocation, rstack *stack.RandomAccess) (Vmstate, error) {

	n, err := ctx.Estack.PopInt()
	if err != nil {
		return FAULT, err
	}
	nItem, err := ctx.Estack.Peek(uint16(n.Value().Int64()))
	if err != nil {
		return FAULT, err
	}
	item, err := ctx.Estack.Peek(0)
>>>>>>> f2f9a37d
	if err != nil {
		return FAULT, err
	}

<<<<<<< HEAD
	ctx.Estack.Push(nItem)
=======
	if err := ctx.Estack.Set(uint16(n.Value().Int64()), item); err != nil {
		return FAULT, err
	}

	if err := ctx.Estack.Set(0, nItem); err != nil {
		return FAULT, err
	}
>>>>>>> f2f9a37d

	return NONE, nil
}

<<<<<<< HEAD
// ROT moves the third top stack item
// onto the top stack item.
// Returns an error if the third top stack item
// does not exist.
func ROT(op stack.Instruction, ctx *stack.Context, istack *stack.Invocation, rstack *stack.RandomAccess) (Vmstate, error) {

	item, err := ctx.Estack.Remove(2)
=======
// DUPFROMALTSTACK duplicates the item on top of alternative stack and
// puts it on top of evaluation stack.
// Returns an error if the alt stack is empty.
func DUPFROMALTSTACK(op stack.Instruction, ctx *stack.Context, istack *stack.Invocation, rstack *stack.RandomAccess) (Vmstate, error) {

	item, err := ctx.Astack.Peek(0)
>>>>>>> f2f9a37d
	if err != nil {
		return FAULT, err
	}

	ctx.Estack.Push(item)

	return NONE, nil
}

<<<<<<< HEAD
// SWAP swaps the second top stack item with
// the top stack item.
// Returns an error if the second top stack item
// does not exist.
func SWAP(op stack.Instruction, ctx *stack.Context, istack *stack.Invocation, rstack *stack.RandomAccess) (Vmstate, error) {

	item, err := ctx.Estack.Remove(1)
=======
// NIP removes the second top stack item.
// Returns error if the stack item contains
// only one element.
func NIP(op stack.Instruction, ctx *stack.Context, istack *stack.Invocation, rstack *stack.RandomAccess) (Vmstate, error) {

	_, err := ctx.Estack.Remove(1)
	if err != nil {
		return FAULT, err
	}

	return NONE, nil
}

// OVER copies the second-to-top stack item onto the top.
// Returns an error if the stack item contains
// only one element.
func OVER(op stack.Instruction, ctx *stack.Context, istack *stack.Invocation, rstack *stack.RandomAccess) (Vmstate, error) {

	item, err := ctx.Estack.Peek(1)
>>>>>>> f2f9a37d
	if err != nil {
		return FAULT, err
	}

	ctx.Estack.Push(item)

	return NONE, nil
}

<<<<<<< HEAD
// TUCK copies the top stack item and
// inserts it before the second top stack item.
// Returns an error if the stack is empty or
// len(stack) is less or equal 2.
func TUCK(op stack.Instruction, ctx *stack.Context, istack *stack.Invocation, rstack *stack.RandomAccess) (Vmstate, error) {
=======
// XTUCK pops an integer n off of the stack and
// inserts the top stack item to the position len(stack)-n in the evaluation stack.
func XTUCK(op stack.Instruction, ctx *stack.Context, istack *stack.Invocation, rstack *stack.RandomAccess) (Vmstate, error) {

	n, err := ctx.Estack.PopInt()
	if err != nil || n.Value().Int64() < 0 {
		return FAULT, err
	}
>>>>>>> f2f9a37d

	item, err := ctx.Estack.Peek(0)
	if err != nil {
		return FAULT, err
	}
<<<<<<< HEAD

	ras, err := ctx.Estack.Insert(2, item)
	if err != nil {
		return FAULT, err
	}
	ctx.Estack = *ras

	return NONE, nil
=======
	ras, err := ctx.Estack.Insert(uint16(n.Value().Int64()), item)
	if err != nil {
		return FAULT, err
	}

	ctx.Estack = *ras

	return NONE, nil
}

// TOALTSTACK  pops an item off of the evaluation stack and
// pushes it on top of the alternative stack.
// Returns an error if the alternative stack is empty.
func TOALTSTACK(op stack.Instruction, ctx *stack.Context, istack *stack.Invocation, rstack *stack.RandomAccess) (Vmstate, error) {

	item, err := ctx.Estack.Pop()
	if err != nil {
		return FAULT, err
	}

	ctx.Astack.Push(item)

	return NONE, nil
}

// DEPTH puts the number of stack items onto the stack.
func DEPTH(op stack.Instruction, ctx *stack.Context, istack *stack.Invocation, rstack *stack.RandomAccess) (Vmstate, error) {

	l := ctx.Estack.Len()
	length, err := stack.NewInt(big.NewInt(int64(l)))
	if err != nil {
		return FAULT, err
	}

  ctx.Estack.Push(length)

	return NONE, nil
}

// FROMALTSTACK pops an item off of the alternative stack and
// pushes it on top of the evaluation stack.
// Returns an error if the evaluation stack is empty.
func FROMALTSTACK(op stack.Instruction, ctx *stack.Context, istack *stack.Invocation, rstack *stack.RandomAccess) (Vmstate, error) {

	item, err := ctx.Astack.Pop()
	if err != nil {
		return FAULT, err
	}

	ctx.Estack.Push(item)

	return NONE, nil
}

// PICK pops an integer n off of the stack and
// copies the n-item starting from
// the top of the stack onto the top stack item.
// Returns an error if the top stack item is not an
// integer or n-item does not exist.
func PICK(op stack.Instruction, ctx *stack.Context, istack *stack.Invocation, rstack *stack.RandomAccess) (Vmstate, error) {

	n, err := ctx.Estack.PopInt()
	if err != nil {
		return FAULT, err
	}

	nItem, err := ctx.Estack.Peek(uint16(n.Value().Int64()))
	if err != nil {
		return FAULT, err
	}

	ctx.Estack.Push(nItem)

	return NONE, nil
}

// DROP removes the the top stack item.
// Returns error if the operation Pop cannot
// be performed.
func DROP(op stack.Instruction, ctx *stack.Context, istack *stack.Invocation, rstack *stack.RandomAccess) (Vmstate, error) {

	_, err := ctx.Estack.Pop()
	if err != nil {
		return FAULT, err
	}

	return NONE, nil
}

// XDROP pops an integer n off of the stack and
// removes the n-item from the stack starting from
// the top of the stack.
func XDROP(op stack.Instruction, ctx *stack.Context, istack *stack.Invocation, rstack *stack.RandomAccess) (Vmstate, error) {

	n, err := ctx.Estack.PopInt()
	if err != nil {
		return FAULT, err
	}

	ctx.Estack.Remove(uint16(n.Value().Uint64()))
	if err != nil {
		return FAULT, err
	}

	return NONE, nil
>>>>>>> f2f9a37d
}<|MERGE_RESOLUTION|>--- conflicted
+++ resolved
@@ -20,7 +20,6 @@
 	return NONE, nil
 }
 
-<<<<<<< HEAD
 // ROLL pops an integer n off of the stack and
 // moves the n-item starting from
 // the top of the stack onto the top stack item.
@@ -34,55 +33,15 @@
 	}
 
 	nItem, err := ctx.Estack.Remove(uint16(n.Value().Int64()))
-=======
-// DUP duplicates the top stack item.
-// Returns an error if stack is empty.
-func DUP(op stack.Instruction, ctx *stack.Context, istack *stack.Invocation, rstack *stack.RandomAccess) (Vmstate, error) {
-
-	item, err := ctx.Estack.Peek(0)
-	if err != nil {
-		return FAULT, err
-	}
-	ctx.Estack.Push(item)
-
-	return NONE, nil
-}
-
-// XSWAP pops an integer n off of the stack and
-// swaps the n-item from the stack starting from
-// the top of the stack with the top stack item.
-func XSWAP(op stack.Instruction, ctx *stack.Context, istack *stack.Invocation, rstack *stack.RandomAccess) (Vmstate, error) {
-
-	n, err := ctx.Estack.PopInt()
-	if err != nil {
-		return FAULT, err
-	}
-	nItem, err := ctx.Estack.Peek(uint16(n.Value().Int64()))
-	if err != nil {
-		return FAULT, err
-	}
-	item, err := ctx.Estack.Peek(0)
->>>>>>> f2f9a37d
-	if err != nil {
-		return FAULT, err
-	}
-
-<<<<<<< HEAD
+	if err != nil {
+		return FAULT, err
+	}
+
 	ctx.Estack.Push(nItem)
-=======
-	if err := ctx.Estack.Set(uint16(n.Value().Int64()), item); err != nil {
-		return FAULT, err
-	}
-
-	if err := ctx.Estack.Set(0, nItem); err != nil {
-		return FAULT, err
-	}
->>>>>>> f2f9a37d
-
-	return NONE, nil
-}
-
-<<<<<<< HEAD
+
+	return NONE, nil
+}
+
 // ROT moves the third top stack item
 // onto the top stack item.
 // Returns an error if the third top stack item
@@ -90,24 +49,15 @@
 func ROT(op stack.Instruction, ctx *stack.Context, istack *stack.Invocation, rstack *stack.RandomAccess) (Vmstate, error) {
 
 	item, err := ctx.Estack.Remove(2)
-=======
-// DUPFROMALTSTACK duplicates the item on top of alternative stack and
-// puts it on top of evaluation stack.
-// Returns an error if the alt stack is empty.
-func DUPFROMALTSTACK(op stack.Instruction, ctx *stack.Context, istack *stack.Invocation, rstack *stack.RandomAccess) (Vmstate, error) {
-
-	item, err := ctx.Astack.Peek(0)
->>>>>>> f2f9a37d
-	if err != nil {
-		return FAULT, err
-	}
-
-	ctx.Estack.Push(item)
-
-	return NONE, nil
-}
-
-<<<<<<< HEAD
+	if err != nil {
+		return FAULT, err
+	}
+
+	ctx.Estack.Push(item)
+
+	return NONE, nil
+}
+
 // SWAP swaps the second top stack item with
 // the top stack item.
 // Returns an error if the second top stack item
@@ -115,43 +65,120 @@
 func SWAP(op stack.Instruction, ctx *stack.Context, istack *stack.Invocation, rstack *stack.RandomAccess) (Vmstate, error) {
 
 	item, err := ctx.Estack.Remove(1)
-=======
-// NIP removes the second top stack item.
-// Returns error if the stack item contains
-// only one element.
-func NIP(op stack.Instruction, ctx *stack.Context, istack *stack.Invocation, rstack *stack.RandomAccess) (Vmstate, error) {
-
-	_, err := ctx.Estack.Remove(1)
-	if err != nil {
-		return FAULT, err
-	}
-
-	return NONE, nil
-}
-
-// OVER copies the second-to-top stack item onto the top.
-// Returns an error if the stack item contains
-// only one element.
-func OVER(op stack.Instruction, ctx *stack.Context, istack *stack.Invocation, rstack *stack.RandomAccess) (Vmstate, error) {
-
-	item, err := ctx.Estack.Peek(1)
->>>>>>> f2f9a37d
-	if err != nil {
-		return FAULT, err
-	}
-
-	ctx.Estack.Push(item)
-
-	return NONE, nil
-}
-
-<<<<<<< HEAD
+	if err != nil {
+		return FAULT, err
+	}
+
+	ctx.Estack.Push(item)
+
+	return NONE, nil
+}
+
 // TUCK copies the top stack item and
 // inserts it before the second top stack item.
 // Returns an error if the stack is empty or
 // len(stack) is less or equal 2.
 func TUCK(op stack.Instruction, ctx *stack.Context, istack *stack.Invocation, rstack *stack.RandomAccess) (Vmstate, error) {
-=======
+
+	item, err := ctx.Estack.Peek(0)
+	if err != nil {
+		return FAULT, err
+	}
+
+	ras, err := ctx.Estack.Insert(2, item)
+	if err != nil {
+		return FAULT, err
+	}
+	ctx.Estack = *ras
+
+	return NONE, nil
+}
+
+// DUP duplicates the top stack item.
+// Returns an error if stack is empty.
+func DUP(op stack.Instruction, ctx *stack.Context, istack *stack.Invocation, rstack *stack.RandomAccess) (Vmstate, error) {
+
+	item, err := ctx.Estack.Peek(0)
+	if err != nil {
+		return FAULT, err
+	}
+	ctx.Estack.Push(item)
+
+	return NONE, nil
+}
+
+// XSWAP pops an integer n off of the stack and
+// swaps the n-item from the stack starting from
+// the top of the stack with the top stack item.
+func XSWAP(op stack.Instruction, ctx *stack.Context, istack *stack.Invocation, rstack *stack.RandomAccess) (Vmstate, error) {
+
+	n, err := ctx.Estack.PopInt()
+	if err != nil {
+		return FAULT, err
+	}
+	nItem, err := ctx.Estack.Peek(uint16(n.Value().Int64()))
+	if err != nil {
+		return FAULT, err
+	}
+	item, err := ctx.Estack.Peek(0)
+	if err != nil {
+		return FAULT, err
+	}
+
+	if err := ctx.Estack.Set(uint16(n.Value().Int64()), item); err != nil {
+		return FAULT, err
+	}
+
+	if err := ctx.Estack.Set(0, nItem); err != nil {
+		return FAULT, err
+	}
+
+	return NONE, nil
+}
+
+// DUPFROMALTSTACK duplicates the item on top of alternative stack and
+// puts it on top of evaluation stack.
+// Returns an error if the alt stack is empty.
+func DUPFROMALTSTACK(op stack.Instruction, ctx *stack.Context, istack *stack.Invocation, rstack *stack.RandomAccess) (Vmstate, error) {
+
+	item, err := ctx.Astack.Peek(0)
+	if err != nil {
+		return FAULT, err
+	}
+
+	ctx.Estack.Push(item)
+
+	return NONE, nil
+}
+
+// NIP removes the second top stack item.
+// Returns error if the stack item contains
+// only one element.
+func NIP(op stack.Instruction, ctx *stack.Context, istack *stack.Invocation, rstack *stack.RandomAccess) (Vmstate, error) {
+
+	_, err := ctx.Estack.Remove(1)
+	if err != nil {
+		return FAULT, err
+	}
+
+	return NONE, nil
+}
+
+// OVER copies the second-to-top stack item onto the top.
+// Returns an error if the stack item contains
+// only one element.
+func OVER(op stack.Instruction, ctx *stack.Context, istack *stack.Invocation, rstack *stack.RandomAccess) (Vmstate, error) {
+
+	item, err := ctx.Estack.Peek(1)
+	if err != nil {
+		return FAULT, err
+	}
+
+	ctx.Estack.Push(item)
+
+	return NONE, nil
+}
+
 // XTUCK pops an integer n off of the stack and
 // inserts the top stack item to the position len(stack)-n in the evaluation stack.
 func XTUCK(op stack.Instruction, ctx *stack.Context, istack *stack.Invocation, rstack *stack.RandomAccess) (Vmstate, error) {
@@ -160,22 +187,11 @@
 	if err != nil || n.Value().Int64() < 0 {
 		return FAULT, err
 	}
->>>>>>> f2f9a37d
 
 	item, err := ctx.Estack.Peek(0)
 	if err != nil {
 		return FAULT, err
 	}
-<<<<<<< HEAD
-
-	ras, err := ctx.Estack.Insert(2, item)
-	if err != nil {
-		return FAULT, err
-	}
-	ctx.Estack = *ras
-
-	return NONE, nil
-=======
 	ras, err := ctx.Estack.Insert(uint16(n.Value().Int64()), item)
 	if err != nil {
 		return FAULT, err
@@ -281,5 +297,4 @@
 	}
 
 	return NONE, nil
->>>>>>> f2f9a37d
 }